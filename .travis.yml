#------------------------------------------------------------------------------
# TravisCI configuration file for solidity.
#
# The documentation for solidity is hosted at:
#
# http://solidity.readthedocs.org
#
# ------------------------------------------------------------------------------
# This file is part of solidity.
#
# solidity is free software: you can redistribute it and/or modify
# it under the terms of the GNU General Public License as published by
# the Free Software Foundation, either version 3 of the License, or
# (at your option) any later version.
#
# solidity is distributed in the hope that it will be useful,
# but WITHOUT ANY WARRANTY; without even the implied warranty of
# MERCHANTABILITY or FITNESS FOR A PARTICULAR PURPOSE.  See the
# GNU General Public License for more details.
#
# You should have received a copy of the GNU General Public License
# along with solidity.  If not, see <http://www.gnu.org/licenses/>
#
# (c) 2016-2017 solidity contributors.
#------------------------------------------------------------------------------

language: cpp

branches:
    # We need to whitelist the branches which we want to have "push" automation,
    # this includes tags (which are treated as branches by travis).
    # Pull request automation is not constrained to this set of branches.
    only:
        - develop
        - release
        - /^v[0-9]/

env:
    global:
        - ENCRYPTION_LABEL="6d4541b72666"
        - SOLC_BUILD_TYPE=RelWithDebInfo
        - SOLC_DOCS=Off
        - SOLC_EMSCRIPTEN=Off
        - SOLC_INSTALL_DEPS_TRAVIS=On
        - SOLC_RELEASE=On
        - SOLC_TESTS=On
        - SOLC_DOCKER=Off

matrix:
    include:
        # Ubuntu 14.04 LTS "Trusty Tahr"
        # https://en.wikipedia.org/wiki/List_of_Ubuntu_releases#Ubuntu_14.04_LTS_.28Trusty_Tahr.29
        #
        # TravisCI doesn't directly support any new Ubuntu releases.  These is
        # some Docker support, which we should probably investigate, at least for
        # Ubuntu 16.04 LTS "Xenial Xerus"
        # See https://en.wikipedia.org/wiki/List_of_Ubuntu_releases#Ubuntu_16.04_LTS_.28Xenial_Xerus.29.
        - os: linux
          dist: trusty
          sudo: required
          compiler: gcc
          env:
              - ZIP_SUFFIX=ubuntu-trusty

        - os: linux
          dist: trusty
          sudo: required
          compiler: clang
          env:
              - ZIP_SUFFIX=ubuntu-trusty-clang

<<<<<<< HEAD
        # Documentation target, which generates documentation using Phoenix / ReadTheDocs.
        - os: linux
          dist: trusty
          sudo: required
          compiler: gcc
          before_install:
            - sudo apt-get -y install python-sphinx 
          env:
              - SOLC_DOCS=On
              - SOLC_RELEASE=Off
              - SOLC_TESTS=Off

        # Docker target, which generates a statically linked alpine image
        - os: linux
          dist: trusty
          sudo: required
          services:
            - docker
          env:
            - SOLC_DOCKER=On
            - SOLC_INSTALL_DEPS_TRAVIS=Off
            - SOLC_RELEASE=Off
            - SOLC_TESTS=Off

        # Emscripten target, which compiles 'solc' to javascript and uploads the resulting .js
        # files to https://github.com/ethereum/solc-bin.  These binaries are used in Browser-Solidity
        # and in other Ethereum web-based development contexts.
        - os: linux
          dist: trusty
          sudo: required
          compiler: gcc
          node_js:
            - "6"
          services:
              - docker
          before_install:
              - nvm install 6
              - nvm use 6
              - docker pull trzeci/emscripten:sdk-tag-1.35.4-64bit
          env:
              - SOLC_EMSCRIPTEN=On
              - SOLC_INSTALL_DEPS_TRAVIS=Off
              - SOLC_RELEASE=Off
              - SOLC_TESTS=Off

=======
>>>>>>> ba04211e
        # OS X Mavericks (10.9)
        # https://en.wikipedia.org/wiki/OS_X_Mavericks
        #
# Disabled because of problems on travis.
#        - os: osx
#          osx_image: beta-xcode6.2
#          env:
#              - ZIP_SUFFIX=osx-mavericks

        # OS X Yosemite (10.10)
        # https://en.wikipedia.org/wiki/OS_X_Yosemite
        #
#        - os: osx
#          osx_image: xcode7.1
#          env:
#              # Workaround for "macOS - Yosemite, El Capitan and Sierra hanging?"
#              # https://github.com/ethereum/solidity/issues/894
#              - SOLC_TESTS=Off
#              - ZIP_SUFFIX=osx-yosemite

        # OS X El Capitan (10.11)
        # https://en.wikipedia.org/wiki/OS_X_El_Capitan
        #
#        - os: osx
#          osx_image: xcode7.3
#          env:
#              # The use of Debug config here ONLY for El Capitan is a workaround for "The Heisenbug"
#              # See https://github.com/ethereum/webthree-umbrella/issues/565
#              - SOLC_BUILD_TYPE=Debug
#              # Workaround for "macOS - Yosemite, El Capitan and Sierra hanging?"
#              # https://github.com/ethereum/solidity/issues/894
#              - SOLC_TESTS=Off
#              - ZIP_SUFFIX=osx-elcapitan

        # macOS Sierra (10.12)
        # https://en.wikipedia.org/wiki/MacOS_Sierra
        #
#       - os: osx
#          osx_image: xcode8
#          env:
#              # Look like "The Heisenbug" is occurring here too, so we'll do the same workaround.
#              # See https://travis-ci.org/ethereum/solidity/jobs/150240930
#              - SOLC_BUILD_TYPE=Debug
#              # Workaround for "macOS - Yosemite, El Capitan and Sierra hanging?"
#              # https://github.com/ethereum/solidity/issues/894
#              - SOLC_TESTS=Off
#              - ZIP_SUFFIX=macos-sierra

git:
    depth: 2

cache:
    ccache: true
    directories:
        - boost_1_57_0
        - build
        - $HOME/.local

install:
    - test $SOLC_INSTALL_DEPS_TRAVIS != On || (scripts/install_deps.sh)
    - test "$TRAVIS_OS_NAME" != "linux" || (scripts/install_cmake.sh)
    - echo -n "$TRAVIS_COMMIT" > commit_hash.txt
    - test $SOLC_DOCKER != On || (
        docker build -t tmp -f scripts/Dockerfile .
        tmp_container=$(docker create tmp sh)
        mkdir -p upload
        docker cp ${tmp_container}:/usr/bin/solc upload/
      )

before_script:
    - test $SOLC_EMSCRIPTEN != On || (scripts/build_emscripten.sh)
    - test $SOLC_RELEASE != On || (scripts/build.sh $SOLC_BUILD_TYPE
      && scripts/release.sh $ZIP_SUFFIX
      && scripts/create_source_tarball.sh)

script:
    - test $SOLC_DOCS != On || (scripts/docs.sh)
    - test $SOLC_TESTS != On || (cd $TRAVIS_BUILD_DIR && scripts/tests.sh)

deploy:
    # This is the deploy target for the Emscripten build.
    # It publishes the JS file which was compiled as part of the earlier 'build_emscripten.sh'
    # step to https://github.com/ethereum/solc-bin/tree/gh-pages/bin.
    # Both the build and deploy steps for Emscripten are only run within the Ubuntu
    # configurations (not for macOS).  That is controlled by conditionals within the bash
    # scripts because TravisCI doesn't provide much in the way of conditional logic.
   
    # - provider: script
    #   script: test $SOLC_EMSCRIPTEN != On || (scripts/release_emscripten.sh)
    #   skip_cleanup: true
    #   on:
    #       branch:
    #         - develop
    #         - release
    # # This is the deploy target for the dockerfile. If we are pushing into a develop branch, it will be tagged
    # # as a nightly and appended the commit of the branch it was pushed in. If we are pushing to master it will
    # # be tagged as "stable" and given the version tag as well.
    # - provider: script
    #   script: test $SOLC_DOCKER != On || (scripts/docker_deploy.sh)
    #   skip_cleanup: true
    #   on:
    #       branch:
    #         - develop
    #         - release
    # This is the deploy target for the native build (Linux and macOS)
    # which generates ZIPs per commit and the source tarball.
    #
    # This runs for each tag that is created and adds the corresponding files.
    - provider: releases
      api_key:
          secure: kyDTn9taQWSzALK2CbtJ9VC1KhIO3DzIM1aIwpJexPsEq6h1Wnjp3PoyyzJGf+09AjWZLM5lNcHy6/F9AEINgnEeekdMVNT1YIYsGSJ76z/pDXB4AOZKqGXdZgLNvmxZy9dWQJykBSV65kGgEZlihW/5gF0/ouxyZafYOYlwseA7H2NDDTdIzf5uV9oIPo/y3phXG1nxGcmE3tOH/bEJL+dv0C6hI3dhL7mQhmmBCgyo/ZlAEsdj0hbBF332dxqojGwfPeuFDrxvnWLX4jhbJAkrqKgcU+1lnsr7aI+RBHu7mV3/Fj+XfTrs3J9HvCjVfe0d9s1dMsIhdY8xT8NnZX618AiZYMIoQ1gE89R8uL/mN5BpcYG7U654FDG/+OTIa6VBMDxB9J85kYdnLq3XBlcr1YoPMfTJ1UV7mpG4D1EDJObgToyCEDNbKS1Nf+osVcP8UcsrvhBCNXhPsFud8ZemaXmrVNhJOcf8sAHZx2N/HSfm7Im74ZFqJbHrWlx9aFKZ71BvSCPAbcp4hGw0A0Anynn9hOfxZjh5aqwxhz4ieTolCWaZCVyMveLJccu2ib2LVza2soHiSX2maFFlXqkoPd8h3vIGMR4CbqWfxAhXuxzMivOc24kPVHLEt5zq9635V519eOEEPYUs4X1ArZySKvJBbEcJ2RP+AZrZlj4=
      file: $TRAVIS_BUILD_DIR/solidity-$ZIP_SUFFIX.zip

      overwrite: true
      file_glob: true
      file: $TRAVIS_BUILD_DIR/upload/*
      skip_cleanup: true
      on:
          all_branches: true
          tags: true<|MERGE_RESOLUTION|>--- conflicted
+++ resolved
@@ -69,19 +69,6 @@
           env:
               - ZIP_SUFFIX=ubuntu-trusty-clang
 
-<<<<<<< HEAD
-        # Documentation target, which generates documentation using Phoenix / ReadTheDocs.
-        - os: linux
-          dist: trusty
-          sudo: required
-          compiler: gcc
-          before_install:
-            - sudo apt-get -y install python-sphinx 
-          env:
-              - SOLC_DOCS=On
-              - SOLC_RELEASE=Off
-              - SOLC_TESTS=Off
-
         # Docker target, which generates a statically linked alpine image
         - os: linux
           dist: trusty
@@ -114,9 +101,6 @@
               - SOLC_INSTALL_DEPS_TRAVIS=Off
               - SOLC_RELEASE=Off
               - SOLC_TESTS=Off
-
-=======
->>>>>>> ba04211e
         # OS X Mavericks (10.9)
         # https://en.wikipedia.org/wiki/OS_X_Mavericks
         #
